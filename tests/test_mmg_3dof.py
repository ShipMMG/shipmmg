#!/usr/bin/env python
# -*- coding: utf-8 -*-
"""test_mmg_3dof.

- pytest code of shipmmg/mmg_3dof.py
"""

import os

import matplotlib.pyplot as plt

import numpy as np

import pytest

from shipmmg.mmg_3dof import (
    Mmg3DofBasicParams,
    Mmg3DofManeuveringParams,
    get_sub_values_from_simulation_result,
    simulate_mmg_3dof,
    zigzag_test_mmg_3dof,
)
from shipmmg.ship_obj_3dof import ShipObj3dof


@pytest.fixture
def ship_KVLCC2_L7_model():
<<<<<<< HEAD
    """KVLCC2 L7 model."""
    ρ = 1.025  # 海水密度
=======
    ρ = 1025.0  # 海水密度[kg/m^3]
>>>>>>> 576b8381

    L_pp = 7.00  # 船長Lpp[m]
    B = 1.27  # 船幅[m]
    d = 0.46  # 喫水[m]
    nabla = 3.27  # 排水量[m^3]
    x_G = 0.25  # 重心位置[m]
    # C_b = 0.810  # 方形係数[-]
    D_p = 0.216  # プロペラ直径[m]
    H_R = 0.345  # 舵高さ[m]
    A_R = 0.0539  # 舵断面積[m^2]

    t_P = 0.220  # 推力減少率
    w_P0 = 0.40  # 有効伴流率
    m_x_dash = 0.022  # 付加質量x(無次元)
    m_y_dash = 0.223  # 付加質量y(無次元)
    J_z_dash = 0.011  # 付加質量Izz(無次元)
    t_R = 0.387  # 操縦抵抗減少率
    a_H = 0.312  # 舵力増加係数
    x_H_dash = -0.464  # 舵力増分作用位置
    γ_R_minus = 0.395  # 整流係数
    γ_R_plus = 0.640  # 整流係数
    l_r_dash = -0.710  # 船長に対する舵位置
    x_P_dash = -0.690  # 船長に対するプロペラ位置
    ϵ = 1.09  # プロペラ・舵位置伴流係数比
    κ = 0.50  # 修正係数
    f_α = 2.747  # 直圧力勾配係数

    basic_params = Mmg3DofBasicParams(
        L_pp=L_pp,  # 船長Lpp[m]
        B=B,  # 船幅[m]
        d=d,  # 喫水[m]
        x_G=x_G,  # 重心位置[]
        D_p=D_p,  # プロペラ直径[m]
        m=ρ * nabla,  # 質量(無次元化)[kg]
        I_zG=ρ * nabla * ((0.25 * L_pp) ** 2),  # 慣性モーメント[-]
        A_R=A_R,  # 船の断面に対する舵面積比[-]
        η=D_p / H_R,  # プロペラ直径に対する舵高さ(Dp/H)
        m_x=(0.5 * ρ * (L_pp ** 2) * d) * m_x_dash,  # 付加質量x(無次元)
        m_y=(0.5 * ρ * (L_pp ** 2) * d) * m_y_dash,  # 付加質量y(無次元)
        J_z=(0.5 * ρ * (L_pp ** 4) * d) * J_z_dash,  # 付加質量Izz(無次元)
        f_α=f_α,
        ϵ=ϵ,  # プロペラ・舵位置伴流係数比
        t_R=t_R,  # 操縦抵抗減少率
        a_H=a_H,  # 舵力増加係数
        x_H=x_H_dash * L_pp,  # 舵力増分作用位置
        γ_R_minus=γ_R_minus,  # 整流係数
        γ_R_plus=γ_R_plus,  # 整流係数
        l_R=l_r_dash,  # 船長に対する舵位置
        κ=κ,  # 修正係数
        t_P=t_P,  # 推力減少率
        w_P0=w_P0,  # 有効伴流率
        x_P=x_P_dash,  # 船長に対するプロペラ位置
    )

    k_0 = 0.2931
    k_1 = -0.2753
    k_2 = -0.1385
    R_0_dash = 0.022
    X_vv_dash = -0.040
    X_vr_dash = 0.002
    X_rr_dash = 0.011
    X_vvvv_dash = 0.771
    Y_v_dash = -0.315
    Y_r_dash = 0.083
    Y_vvv_dash = -1.607
    Y_vvr_dash = 0.379
    Y_vrr_dash = -0.391
    Y_rrr_dash = 0.008
    N_v_dash = -0.137
    N_r_dash = -0.049
    N_vvv_dash = -0.030
    N_vvr_dash = -0.294
    N_vrr_dash = 0.055
    N_rrr_dash = -0.013
    maneuvering_params = Mmg3DofManeuveringParams(
        k_0=k_0,
        k_1=k_1,
        k_2=k_2,
        R_0_dash=R_0_dash,
        X_vv_dash=X_vv_dash,
        X_vr_dash=X_vr_dash,
        X_rr_dash=X_rr_dash,
        X_vvvv_dash=X_vvvv_dash,
        Y_v_dash=Y_v_dash,
        Y_r_dash=Y_r_dash,
        Y_vvv_dash=Y_vvv_dash,
        Y_vvr_dash=Y_vvr_dash,
        Y_vrr_dash=Y_vrr_dash,
        Y_rrr_dash=Y_rrr_dash,
        N_v_dash=N_v_dash,
        N_r_dash=N_r_dash,
        N_vvv_dash=N_vvv_dash,
        N_vvr_dash=N_vvr_dash,
        N_vrr_dash=N_vrr_dash,
        N_rrr_dash=N_rrr_dash,
    )
    return basic_params, maneuvering_params


@pytest.fixture
def kvlcc2_L7_35_turning(ship_KVLCC2_L7_model):
    """Do turning test using KVLCC2 L7 model."""
    basic_params, maneuvering_params = ship_KVLCC2_L7_model
    duration = 200  # [s]
    # steering_rate = 1.76 * 4  # [°/s]
    max_δ_rad = 35 * np.pi / 180.0  # [rad]
    n_const = 17.95  # [rpm]

    sampling = duration * 10
    time_list = np.linspace(0.00, duration, sampling)
    δ_rad_list = [0] * sampling
    for i in range(sampling):
        δ_rad_list[i] = max_δ_rad

    npm_list = np.array([n_const for i in range(sampling)])

    sol = simulate_mmg_3dof(
        basic_params,
        maneuvering_params,
        time_list,
        δ_rad_list,
        npm_list,
        u0=2.29 * 0.512,
        v0=0.0,
        r0=0.0,
    )
    sim_result = sol.sol(time_list)
    ship = ShipObj3dof(L=basic_params.L_pp, B=basic_params.B)
    ship.load_simulation_result(time_list, sim_result[0], sim_result[1], sim_result[2])
    ship.npm = npm_list
    ship.δ = δ_rad_list
    return ship


def test_get_sub_values_from_simulation_result(
    kvlcc2_L7_35_turning, ship_KVLCC2_L7_model, tmpdir
):
    """Test get_sub_values_from_simulation_result() using KVLCC2 L7 model."""
    basic_params, maneuvering_params = ship_KVLCC2_L7_model
    (
        X_H_list,
        X_R_list,
        X_P_list,
        Y_H_list,
        Y_R_list,
        N_H_list,
        N_R_list,
    ) = get_sub_values_from_simulation_result(
        kvlcc2_L7_35_turning.u,
        kvlcc2_L7_35_turning.v,
        kvlcc2_L7_35_turning.r,
        kvlcc2_L7_35_turning.δ,
        kvlcc2_L7_35_turning.npm,
        basic_params,
        maneuvering_params,
    )
    (
        X_H_list,
        X_R_list,
        X_P_list,
        Y_H_list,
        Y_R_list,
        N_H_list,
        N_R_list,
        U_list,
        β_list,
        v_dash_list,
        r_dash_list,
        β_P_list,
        w_P_list,
        J_list,
        K_T_list,
        β_R_list,
        γ_R_list,
        v_R_list,
        u_R_list,
        U_R_list,
        α_R_list,
        F_N_list,
    ) = get_sub_values_from_simulation_result(
        kvlcc2_L7_35_turning.u,
        kvlcc2_L7_35_turning.v,
        kvlcc2_L7_35_turning.r,
        kvlcc2_L7_35_turning.δ,
        kvlcc2_L7_35_turning.npm,
        basic_params,
        maneuvering_params,
        return_all_vals=True,
    )

    save_fig_path = os.path.join(str(tmpdir), "testFN.png")

    fig = plt.figure()
    plt.plot(kvlcc2_L7_35_turning.time, F_N_list)
    fig.savefig(save_fig_path)


def test_Ship3DOF_drawing_function(kvlcc2_L7_35_turning, tmpdir):
    """Check drawing functions of Ship3DOF class by using MMG 3DOF simulation results."""
    # Ship3DOF.draw_xy_trajectory()
    save_fig_path = os.path.join(str(tmpdir), "trajectory.png")

    kvlcc2_L7_35_turning.draw_xy_trajectory(dimensionless=True)
    kvlcc2_L7_35_turning.draw_xy_trajectory(save_fig_path=save_fig_path)

    # Ship3DOF.draw_chart()
    save_fig_path = os.path.join(str(tmpdir), "param.png")

    kvlcc2_L7_35_turning.draw_chart(
        "time",
        "u",
        xlabel="time [sec]",
        ylabel=r"$u$" + " [m/s]",
        save_fig_path=save_fig_path,
    )

    x_index_list = ["time", "u", "v", "r", "x", "y", "psi"]
    y_index_list = ["time", "u", "v", "r", "x", "y", "psi"]
    for x_index in x_index_list:
        for y_index in y_index_list:
            kvlcc2_L7_35_turning.draw_chart(x_index, y_index)

    with pytest.raises(Exception):
        kvlcc2_L7_35_turning.draw_chart("time", "hogehoge")
    with pytest.raises(Exception):
        kvlcc2_L7_35_turning.draw_chart("hogehoge", "y")

    # Ship3DOF.draw_gif()
    save_fig_path = os.path.join(str(tmpdir), "test.gif")
<<<<<<< HEAD

    kvlcc2_L7_35_turning.draw_gif(save_fig_path=save_fig_path)

    kvlcc2_L7_35_turning.draw_gif(dimensionless=True, save_fig_path=save_fig_path)
=======

    kvlcc2_L7_35_turning.draw_gif(save_fig_path=save_fig_path)

    kvlcc2_L7_35_turning.draw_gif(dimensionless=True, save_fig_path=save_fig_path)


def test_zigzag_test_mmg_before(ship_KVLCC2_L7_model, tmpdir):
    basic_params, maneuvering_params = ship_KVLCC2_L7_model
    target_δ_rad = 20.0 * np.pi / 180.0
    target_ψ_rad_deviation = -20.0 * np.pi / 180.0
    duration = 100
    num_of_sampling = 10000
    time_list = np.linspace(0.00, duration, num_of_sampling)
    n_const = 17.95  # [rpm]
    npm_list = np.array([n_const for i in range(num_of_sampling)])

    δ_list, u_list, v_list, r_list = zigzag_test_mmg_3dof(
        basic_params,
        maneuvering_params,
        target_δ_rad,
        target_ψ_rad_deviation,
        time_list,
        npm_list,
        δ_rad_rate=10.0 * np.pi / 180,
    )

    ship = ShipObj3dof(L=100, B=10)
    ship.load_simulation_result(time_list, u_list, v_list, r_list)
    ship.δ = δ_list

    save_fig_path = os.path.join(str(tmpdir), "test_psi.png")

    ship.draw_xy_trajectory(save_fig_path=save_fig_path)
    ship.draw_chart(
        "time",
        "psi",
        xlabel="time [sec]",
        ylabel=r"$\psi$" + " [rad]",
        save_fig_path=save_fig_path,
    )

    save_fig_path = os.path.join(str(tmpdir), "test_delta.png")
    ship.draw_xy_trajectory(save_fig_path=save_fig_path)
    ship.draw_chart(
        "time",
        "delta",
        xlabel="time [sec]",
        ylabel=r"$\delta$" + " [rad]",
        save_fig_path=save_fig_path,
    )

    save_fig_path = os.path.join(str(tmpdir), "test_delta_psi.png")
>>>>>>> 576b8381


<<<<<<< HEAD
# def test_zigzag_test_mmg_before(ship_KVLCC2_L7_model, tmpdir):
#     """KVLCC2 L7 model."""
#     basic_params, maneuvering_params = ship_KVLCC2_L7_model
#     target_δ_rad = 20.0 * np.pi / 180.0
#     target_ψ_rad_deviation = -20.0 * np.pi / 180.0
#     duration = 100
#     num_of_sampling = 10000
#     time_list = np.linspace(0.00, duration, num_of_sampling)
#     n_const = 17.95  # [rpm]
#     npm_list = np.array([n_const for i in range(num_of_sampling)])

#     δ_list, u_list, v_list, r_list = zigzag_test_mmg_3dof(
#         basic_params,
#         maneuvering_params,
#         target_δ_rad,
#         target_ψ_rad_deviation,
#         time_list,
#         npm_list,
#         δ_rad_rate=10.0 * np.pi / 180,
#     )

#     ship = ShipObj3dof(L=100, B=10)
#     ship.load_simulation_result(time_list, u_list, v_list, r_list)
#     ship.δ = δ_list

#     save_fig_path = os.path.join(str(tmpdir), "test_psi.png")

#     ship.draw_xy_trajectory(save_fig_path=save_fig_path)
#     ship.draw_chart(
#         "time",
#         "psi",
#         xlabel="time [sec]",
#         ylabel=r"$\psi$" + " [rad]",
#         save_fig_path=save_fig_path,
#     )

#     save_fig_path = os.path.join(str(tmpdir), "test_delta.png")
#     ship.draw_xy_trajectory(save_fig_path=save_fig_path)
#     ship.draw_chart(
#         "time",
#         "delta",
#         xlabel="time [sec]",
#         ylabel=r"$\delta$" + " [rad]",
#         save_fig_path=save_fig_path,
#     )

#     save_fig_path = os.path.join(str(tmpdir), "test_delta_psi.png")

#     ship.draw_multi_y_chart(
#         "time",
#         ["delta", "psi"],
#         xlabel="time [sec]",
#         ylabel="[rad]",
#         save_fig_path=save_fig_path,
#     )

#     save_fig_path = os.path.join(str(tmpdir), "test_delta_psi.png")

#     ship.draw_multi_x_chart(
#         ["delta", "psi"],
#         "time",
#         ylabel="time [sec]",
#         xlabel="[rad]",
#         save_fig_path=save_fig_path,
#     )
=======
    save_fig_path = os.path.join(str(tmpdir), "test_delta_psi.png")

    ship.draw_multi_x_chart(
        ["delta", "psi"],
        "time",
        ylabel="time [sec]",
        xlabel="[rad]",
        save_fig_path=save_fig_path,
    )
>>>>>>> 576b8381


def test_zigzag_test_mmg(ship_KVLCC2_L7_model, tmpdir):
    """Test zigzag test mmg simulation using KVLCC2 L7 model."""
    basic_params, maneuvering_params = ship_KVLCC2_L7_model
    target_δ_rad = 20.0 * np.pi / 180.0
    target_ψ_rad_deviation = 20.0 * np.pi / 180.0
    duration = 80
    num_of_sampling = 10000
    time_list = np.linspace(0.00, duration, num_of_sampling)
    n_const = 17.95  # [rpm]
    npm_list = np.array([n_const for i in range(num_of_sampling)])

    δ_list, u_list, v_list, r_list = zigzag_test_mmg_3dof(
        basic_params,
        maneuvering_params,
        target_δ_rad,
        target_ψ_rad_deviation,
        time_list,
        npm_list,
        δ_rad_rate=15.0 * np.pi / 180,
    )

    ship = ShipObj3dof(L=100, B=10)
    ship.load_simulation_result(time_list, u_list, v_list, r_list)
    ship.δ = δ_list
    ship.npm = npm_list

    save_fig_path = os.path.join(str(tmpdir), "delta_psi.png")

    fig = plt.figure()
    plt.plot(time_list, list(map(lambda δ: δ * 180 / np.pi, ship.δ)))
    plt.plot(time_list, list(map(lambda psi: psi * 180 / np.pi, ship.psi)))
    fig.savefig(save_fig_path)
    plt.close()

    (
        X_H_list,
        X_R_list,
        X_P_list,
        Y_H_list,
        Y_R_list,
        N_H_list,
        N_R_list,
        U_list,
        β_list,
        v_dash_list,
        r_dash_list,
        β_P_list,
        w_P_list,
        J_list,
        K_T_list,
        β_R_list,
        γ_R_list,
        v_R_list,
        u_R_list,
        U_R_list,
        α_R_list,
        F_N_list,
    ) = get_sub_values_from_simulation_result(
        ship.u,
        ship.v,
        ship.r,
        ship.δ,
        ship.npm,
        basic_params,
        maneuvering_params,
        return_all_vals=True,
    )

    save_fig_path = os.path.join(str(tmpdir), "w_P.png")
    fig = plt.figure()
    plt.plot(time_list, w_P_list)
    fig.savefig(save_fig_path)
    plt.close()

    save_fig_path = os.path.join(str(tmpdir), "J.png")
    fig = plt.figure()
    plt.plot(time_list, J_list)
    fig.savefig(save_fig_path)
    plt.close()

    save_fig_path = os.path.join(str(tmpdir), "K_T.png")

    fig = plt.figure()
    plt.plot(time_list, K_T_list)
    fig.savefig(save_fig_path)
    plt.close()

    save_fig_path = os.path.join(str(tmpdir), "U_R.png")
    fig = plt.figure()
    plt.plot(time_list, U_R_list)
    fig.savefig(save_fig_path)
    plt.close()

    save_fig_path = os.path.join(str(tmpdir), "α_R.png")
    fig = plt.figure()
    plt.plot(time_list, α_R_list)
    fig.savefig(save_fig_path)
    plt.close()

    save_fig_path = os.path.join(str(tmpdir), "F_N.png")
    fig = plt.figure()
    plt.plot(time_list, F_N_list)
    fig.savefig(save_fig_path)
    plt.close()

    save_fig_path = os.path.join(str(tmpdir), "gamma_R.png")
    fig = plt.figure()
    plt.plot(time_list, γ_R_list)
    fig.savefig(save_fig_path)
    plt.close()<|MERGE_RESOLUTION|>--- conflicted
+++ resolved
@@ -25,12 +25,7 @@
 
 @pytest.fixture
 def ship_KVLCC2_L7_model():
-<<<<<<< HEAD
-    """KVLCC2 L7 model."""
-    ρ = 1.025  # 海水密度
-=======
     ρ = 1025.0  # 海水密度[kg/m^3]
->>>>>>> 576b8381
 
     L_pp = 7.00  # 船長Lpp[m]
     B = 1.27  # 船幅[m]
@@ -260,12 +255,6 @@
 
     # Ship3DOF.draw_gif()
     save_fig_path = os.path.join(str(tmpdir), "test.gif")
-<<<<<<< HEAD
-
-    kvlcc2_L7_35_turning.draw_gif(save_fig_path=save_fig_path)
-
-    kvlcc2_L7_35_turning.draw_gif(dimensionless=True, save_fig_path=save_fig_path)
-=======
 
     kvlcc2_L7_35_turning.draw_gif(save_fig_path=save_fig_path)
 
@@ -318,77 +307,8 @@
     )
 
     save_fig_path = os.path.join(str(tmpdir), "test_delta_psi.png")
->>>>>>> 576b8381
-
-
-<<<<<<< HEAD
-# def test_zigzag_test_mmg_before(ship_KVLCC2_L7_model, tmpdir):
-#     """KVLCC2 L7 model."""
-#     basic_params, maneuvering_params = ship_KVLCC2_L7_model
-#     target_δ_rad = 20.0 * np.pi / 180.0
-#     target_ψ_rad_deviation = -20.0 * np.pi / 180.0
-#     duration = 100
-#     num_of_sampling = 10000
-#     time_list = np.linspace(0.00, duration, num_of_sampling)
-#     n_const = 17.95  # [rpm]
-#     npm_list = np.array([n_const for i in range(num_of_sampling)])
-
-#     δ_list, u_list, v_list, r_list = zigzag_test_mmg_3dof(
-#         basic_params,
-#         maneuvering_params,
-#         target_δ_rad,
-#         target_ψ_rad_deviation,
-#         time_list,
-#         npm_list,
-#         δ_rad_rate=10.0 * np.pi / 180,
-#     )
-
-#     ship = ShipObj3dof(L=100, B=10)
-#     ship.load_simulation_result(time_list, u_list, v_list, r_list)
-#     ship.δ = δ_list
-
-#     save_fig_path = os.path.join(str(tmpdir), "test_psi.png")
-
-#     ship.draw_xy_trajectory(save_fig_path=save_fig_path)
-#     ship.draw_chart(
-#         "time",
-#         "psi",
-#         xlabel="time [sec]",
-#         ylabel=r"$\psi$" + " [rad]",
-#         save_fig_path=save_fig_path,
-#     )
-
-#     save_fig_path = os.path.join(str(tmpdir), "test_delta.png")
-#     ship.draw_xy_trajectory(save_fig_path=save_fig_path)
-#     ship.draw_chart(
-#         "time",
-#         "delta",
-#         xlabel="time [sec]",
-#         ylabel=r"$\delta$" + " [rad]",
-#         save_fig_path=save_fig_path,
-#     )
-
-#     save_fig_path = os.path.join(str(tmpdir), "test_delta_psi.png")
-
-#     ship.draw_multi_y_chart(
-#         "time",
-#         ["delta", "psi"],
-#         xlabel="time [sec]",
-#         ylabel="[rad]",
-#         save_fig_path=save_fig_path,
-#     )
-
-#     save_fig_path = os.path.join(str(tmpdir), "test_delta_psi.png")
-
-#     ship.draw_multi_x_chart(
-#         ["delta", "psi"],
-#         "time",
-#         ylabel="time [sec]",
-#         xlabel="[rad]",
-#         save_fig_path=save_fig_path,
-#     )
-=======
-    save_fig_path = os.path.join(str(tmpdir), "test_delta_psi.png")
+
+    # save_fig_path = os.path.join(str(tmpdir), "test_delta_psi.png")
 
     ship.draw_multi_x_chart(
         ["delta", "psi"],
@@ -397,7 +317,6 @@
         xlabel="[rad]",
         save_fig_path=save_fig_path,
     )
->>>>>>> 576b8381
 
 
 def test_zigzag_test_mmg(ship_KVLCC2_L7_model, tmpdir):
