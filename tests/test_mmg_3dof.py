#!/usr/bin/env python
# -*- coding: utf-8 -*-
"""test_mmg_3dof.

- pytest code of shipmmg/mmg_3dof.py
"""

import os

import matplotlib.pyplot as plt

import numpy as np

import pytest

from shipmmg.mmg_3dof import (
    Mmg3DofBasicParams,
    Mmg3DofManeuveringParams,
    get_sub_values_from_simulation_result,
    simulate_mmg_3dof,
    zigzag_test_mmg_3dof,
)
from shipmmg.ship_obj_3dof import ShipObj3dof


@pytest.fixture
def ship_KVLCC2_L7_model():
    ρ = 1025.0  # 海水密度[kg/m^3]

    L_pp = 7.00  # 船長Lpp[m]
    B = 1.27  # 船幅[m]
    d = 0.46  # 喫水[m]
    nabla = 3.27  # 排水量[m^3]
    x_G = 0.25  # 重心位置[m]
    # C_b = 0.810  # 方形係数[-]
    D_p = 0.216  # プロペラ直径[m]
    H_R = 0.345  # 舵高さ[m]
    A_R = 0.0539  # 舵断面積[m^2]

    t_P = 0.220  # 推力減少率
    w_P0 = 0.40  # 有効伴流率
    m_x_dash = 0.022  # 付加質量x(無次元)
    m_y_dash = 0.223  # 付加質量y(無次元)
    J_z_dash = 0.011  # 付加質量Izz(無次元)
    t_R = 0.387  # 操縦抵抗減少率
    x_R_dash = -0.500  # 舵の相対位置
    a_H = 0.312  # 舵力増加係数
    x_H_dash = -0.464  # 舵力増分作用位置
    γ_R_minus = 0.395  # 整流係数
    γ_R_plus = 0.640  # 整流係数
    l_r_dash = -0.710  # 船長に対する舵位置
    x_P_dash = -0.690  # 船長に対するプロペラ位置
    ϵ = 1.09  # プロペラ・舵位置伴流係数比
    κ = 0.50  # 修正係数
    f_α = 2.747  # 直圧力勾配係数

    basic_params = Mmg3DofBasicParams(
        L_pp=L_pp,  # 船長Lpp[m]
        B=B,  # 船幅[m]
        d=d,  # 喫水[m]
        x_G=x_G,  # 重心位置[]
        D_p=D_p,  # プロペラ直径[m]
        m=ρ * nabla,  # 質量(無次元化)[kg]
        I_zG=ρ * nabla * ((0.25 * L_pp) ** 2),  # 慣性モーメント[-]
        A_R=A_R,  # 船の断面に対する舵面積比[-]
        η=D_p / H_R,  # プロペラ直径に対する舵高さ(Dp/H)
        m_x=(0.5 * ρ * (L_pp**2) * d) * m_x_dash,  # 付加質量x(無次元)
        m_y=(0.5 * ρ * (L_pp**2) * d) * m_y_dash,  # 付加質量y(無次元)
        J_z=(0.5 * ρ * (L_pp**4) * d) * J_z_dash,  # 付加質量Izz(無次元)
        f_α=f_α,
        ϵ=ϵ,  # プロペラ・舵位置伴流係数比
        t_R=t_R,  # 操縦抵抗減少率
        x_R=x_R_dash * L_pp,  # 舵の相対位置
        a_H=a_H,  # 舵力増加係数
        x_H=x_H_dash * L_pp,  # 舵力増分作用位置
        γ_R_minus=γ_R_minus,  # 整流係数
        γ_R_plus=γ_R_plus,  # 整流係数
        l_R=l_r_dash,  # 船長に対する舵位置
        κ=κ,  # 修正係数
        t_P=t_P,  # 推力減少率
        w_P0=w_P0,  # 有効伴流率
        x_P=x_P_dash,  # 船長に対するプロペラ位置
    )

    k_0 = 0.2931
    k_1 = -0.2753
    k_2 = -0.1385
    R_0_dash = 0.022
    X_vv_dash = -0.040
    X_vr_dash = 0.002
    X_rr_dash = 0.011
    X_vvvv_dash = 0.771
    Y_v_dash = -0.315
    Y_r_dash = 0.083
    Y_vvv_dash = -1.607
    Y_vvr_dash = 0.379
    Y_vrr_dash = -0.391
    Y_rrr_dash = 0.008
    N_v_dash = -0.137
    N_r_dash = -0.049
    N_vvv_dash = -0.030
    N_vvr_dash = -0.294
    N_vrr_dash = 0.055
    N_rrr_dash = -0.013
    maneuvering_params = Mmg3DofManeuveringParams(
        k_0=k_0,
        k_1=k_1,
        k_2=k_2,
        R_0_dash=R_0_dash,
        X_vv_dash=X_vv_dash,
        X_vr_dash=X_vr_dash,
        X_rr_dash=X_rr_dash,
        X_vvvv_dash=X_vvvv_dash,
        Y_v_dash=Y_v_dash,
        Y_r_dash=Y_r_dash,
        Y_vvv_dash=Y_vvv_dash,
        Y_vvr_dash=Y_vvr_dash,
        Y_vrr_dash=Y_vrr_dash,
        Y_rrr_dash=Y_rrr_dash,
        N_v_dash=N_v_dash,
        N_r_dash=N_r_dash,
        N_vvv_dash=N_vvv_dash,
        N_vvr_dash=N_vvr_dash,
        N_vrr_dash=N_vrr_dash,
        N_rrr_dash=N_rrr_dash,
    )
    return basic_params, maneuvering_params


@pytest.fixture
def kvlcc2_L7_35_turning(ship_KVLCC2_L7_model):
    """Do turning test using KVLCC2 L7 model."""
    basic_params, maneuvering_params = ship_KVLCC2_L7_model
    duration = 200  # [s]
    # steering_rate = 1.76 * 4  # [°/s]
    max_δ_rad = 35 * np.pi / 180.0  # [rad]
<<<<<<< HEAD
    n_const = 17.95  # [rps]
=======
    n_const = 17.95  # [nps]
>>>>>>> fb9ef17f

    sampling = duration * 10
    time_list = np.linspace(0.00, duration, sampling)
    δ_rad_list = [0] * sampling
    for i in range(sampling):
        δ_rad_list[i] = max_δ_rad

    nps_list = np.array([n_const for i in range(sampling)])

    sol = simulate_mmg_3dof(
        basic_params,
        maneuvering_params,
        time_list,
        δ_rad_list,
        nps_list,
        u0=2.29 * 0.512,
        v0=0.0,
        r0=0.0,
    )
    sim_result = sol.sol(time_list)
    ship = ShipObj3dof(L=basic_params.L_pp, B=basic_params.B)
    ship.load_simulation_result(time_list, sim_result[0], sim_result[1], sim_result[2])
    ship.nps = nps_list
    ship.δ = δ_rad_list
    return ship


def test_get_sub_values_from_simulation_result(
    kvlcc2_L7_35_turning, ship_KVLCC2_L7_model, tmpdir
):
    """Test get_sub_values_from_simulation_result() using KVLCC2 L7 model."""
    basic_params, maneuvering_params = ship_KVLCC2_L7_model
    (
        X_H_list,
        X_R_list,
        X_P_list,
        Y_H_list,
        Y_R_list,
        N_H_list,
        N_R_list,
    ) = get_sub_values_from_simulation_result(
        kvlcc2_L7_35_turning.u,
        kvlcc2_L7_35_turning.v,
        kvlcc2_L7_35_turning.r,
        kvlcc2_L7_35_turning.δ,
        kvlcc2_L7_35_turning.nps,
        basic_params,
        maneuvering_params,
    )
    (
        X_H_list,
        X_R_list,
        X_P_list,
        Y_H_list,
        Y_R_list,
        N_H_list,
        N_R_list,
        U_list,
        β_list,
        v_dash_list,
        r_dash_list,
        β_P_list,
        w_P_list,
        J_list,
        K_T_list,
        β_R_list,
        γ_R_list,
        v_R_list,
        u_R_list,
        U_R_list,
        α_R_list,
        F_N_list,
    ) = get_sub_values_from_simulation_result(
        kvlcc2_L7_35_turning.u,
        kvlcc2_L7_35_turning.v,
        kvlcc2_L7_35_turning.r,
        kvlcc2_L7_35_turning.δ,
        kvlcc2_L7_35_turning.nps,
        basic_params,
        maneuvering_params,
        return_all_vals=True,
    )

    save_fig_path = os.path.join(str(tmpdir), "testFN.png")

    fig = plt.figure()
    plt.plot(kvlcc2_L7_35_turning.time, F_N_list)
    fig.savefig(save_fig_path)


def test_Ship3DOF_drawing_function(kvlcc2_L7_35_turning, tmpdir):
    """Check drawing functions of Ship3DOF class by using MMG 3DOF simulation results."""
    # Ship3DOF.draw_xy_trajectory()
    save_fig_path = os.path.join(str(tmpdir), "trajectory.png")

    kvlcc2_L7_35_turning.draw_xy_trajectory(dimensionless=True)
    kvlcc2_L7_35_turning.draw_xy_trajectory(save_fig_path=save_fig_path)

    # Ship3DOF.draw_chart()
    save_fig_path = os.path.join(str(tmpdir), "param.png")

    kvlcc2_L7_35_turning.draw_chart(
        "time",
        "u",
        xlabel="time [sec]",
        ylabel=r"$u$" + " [m/s]",
        save_fig_path=save_fig_path,
    )

    x_index_list = ["time", "u", "v", "r", "x", "y", "psi"]
    y_index_list = ["time", "u", "v", "r", "x", "y", "psi"]
    for x_index in x_index_list:
        for y_index in y_index_list:
            kvlcc2_L7_35_turning.draw_chart(x_index, y_index)

    with pytest.raises(Exception):
        kvlcc2_L7_35_turning.draw_chart("time", "hogehoge")
    with pytest.raises(Exception):
        kvlcc2_L7_35_turning.draw_chart("hogehoge", "y")

    # Ship3DOF.draw_gif()
    save_fig_path = os.path.join(str(tmpdir), "test.gif")

    kvlcc2_L7_35_turning.draw_gif(save_fig_path=save_fig_path)

    kvlcc2_L7_35_turning.draw_gif(dimensionless=True, save_fig_path=save_fig_path)


def test_zigzag_test_mmg_before(ship_KVLCC2_L7_model, tmpdir):
    basic_params, maneuvering_params = ship_KVLCC2_L7_model
    target_δ_rad = 20.0 * np.pi / 180.0
    target_ψ_rad_deviation = -20.0 * np.pi / 180.0
    duration = 100
    num_of_sampling = 10000
    time_list = np.linspace(0.00, duration, num_of_sampling)
<<<<<<< HEAD
    n_const = 17.95  # [rps]
    npm_list = np.array([n_const for i in range(num_of_sampling)])
=======
    n_const = 17.95  # [nps]
    nps_list = np.array([n_const for i in range(num_of_sampling)])
>>>>>>> fb9ef17f

    δ_list, u_list, v_list, r_list, x_list, y_list, ψ_list = zigzag_test_mmg_3dof(
        basic_params,
        maneuvering_params,
        target_δ_rad,
        target_ψ_rad_deviation,
        time_list,
        nps_list,
        δ_rad_rate=10.0 * np.pi / 180,
    )

    ship = ShipObj3dof(L=100, B=10)
    ship.load_simulation_result(time_list, u_list, v_list, r_list)
    ship.δ = δ_list

    save_fig_path = os.path.join(str(tmpdir), "test_psi.png")

    ship.draw_xy_trajectory(save_fig_path=save_fig_path)
    ship.draw_chart(
        "time",
        "psi",
        xlabel="time [sec]",
        ylabel=r"$\psi$" + " [rad]",
        save_fig_path=save_fig_path,
    )

    save_fig_path = os.path.join(str(tmpdir), "test_delta.png")
    ship.draw_xy_trajectory(save_fig_path=save_fig_path)
    ship.draw_chart(
        "time",
        "delta",
        xlabel="time [sec]",
        ylabel=r"$\delta$" + " [rad]",
        save_fig_path=save_fig_path,
    )

    save_fig_path = os.path.join(str(tmpdir), "test_delta_psi.png")

    # save_fig_path = os.path.join(str(tmpdir), "test_delta_psi.png")

    ship.draw_multi_x_chart(
        ["delta", "psi"],
        "time",
        ylabel="time [sec]",
        xlabel="[rad]",
        save_fig_path=save_fig_path,
    )


def test_zigzag_test_mmg(ship_KVLCC2_L7_model, tmpdir):
    """Test zigzag test mmg simulation using KVLCC2 L7 model."""
    basic_params, maneuvering_params = ship_KVLCC2_L7_model
    target_δ_rad = 20.0 * np.pi / 180.0
    target_ψ_rad_deviation = 20.0 * np.pi / 180.0
    duration = 80
    num_of_sampling = 10000
    time_list = np.linspace(0.00, duration, num_of_sampling)
<<<<<<< HEAD
    n_const = 17.95  # [rps]
    npm_list = np.array([n_const for i in range(num_of_sampling)])
=======
    n_const = 17.95  # [nps]
    nps_list = np.array([n_const for i in range(num_of_sampling)])
>>>>>>> fb9ef17f

    δ_list, u_list, v_list, r_list, x_list, y_list, ψ_list = zigzag_test_mmg_3dof(
        basic_params,
        maneuvering_params,
        target_δ_rad,
        target_ψ_rad_deviation,
        time_list,
        nps_list,
        δ_rad_rate=15.0 * np.pi / 180,
    )

    ship = ShipObj3dof(L=100, B=10)
    ship.load_simulation_result(time_list, u_list, v_list, r_list)
    ship.δ = δ_list
    ship.nps = nps_list

    save_fig_path = os.path.join(str(tmpdir), "delta_psi.png")

    fig = plt.figure()
    plt.plot(time_list, list(map(lambda δ: δ * 180 / np.pi, ship.δ)))
    plt.plot(time_list, list(map(lambda psi: psi * 180 / np.pi, ship.psi)))
    fig.savefig(save_fig_path)
    plt.close()

    (
        X_H_list,
        X_R_list,
        X_P_list,
        Y_H_list,
        Y_R_list,
        N_H_list,
        N_R_list,
        U_list,
        β_list,
        v_dash_list,
        r_dash_list,
        β_P_list,
        w_P_list,
        J_list,
        K_T_list,
        β_R_list,
        γ_R_list,
        v_R_list,
        u_R_list,
        U_R_list,
        α_R_list,
        F_N_list,
    ) = get_sub_values_from_simulation_result(
        ship.u,
        ship.v,
        ship.r,
        ship.δ,
        ship.nps,
        basic_params,
        maneuvering_params,
        return_all_vals=True,
    )

    save_fig_path = os.path.join(str(tmpdir), "w_P.png")
    fig = plt.figure()
    plt.plot(time_list, w_P_list)
    fig.savefig(save_fig_path)
    plt.close()

    save_fig_path = os.path.join(str(tmpdir), "J.png")
    fig = plt.figure()
    plt.plot(time_list, J_list)
    fig.savefig(save_fig_path)
    plt.close()

    save_fig_path = os.path.join(str(tmpdir), "K_T.png")

    fig = plt.figure()
    plt.plot(time_list, K_T_list)
    fig.savefig(save_fig_path)
    plt.close()

    save_fig_path = os.path.join(str(tmpdir), "U_R.png")
    fig = plt.figure()
    plt.plot(time_list, U_R_list)
    fig.savefig(save_fig_path)
    plt.close()

    save_fig_path = os.path.join(str(tmpdir), "α_R.png")
    fig = plt.figure()
    plt.plot(time_list, α_R_list)
    fig.savefig(save_fig_path)
    plt.close()

    save_fig_path = os.path.join(str(tmpdir), "F_N.png")
    fig = plt.figure()
    plt.plot(time_list, F_N_list)
    fig.savefig(save_fig_path)
    plt.close()

    save_fig_path = os.path.join(str(tmpdir), "gamma_R.png")
    fig = plt.figure()
    plt.plot(time_list, γ_R_list)
    fig.savefig(save_fig_path)
    plt.close()<|MERGE_RESOLUTION|>--- conflicted
+++ resolved
@@ -134,12 +134,7 @@
     duration = 200  # [s]
     # steering_rate = 1.76 * 4  # [°/s]
     max_δ_rad = 35 * np.pi / 180.0  # [rad]
-<<<<<<< HEAD
     n_const = 17.95  # [rps]
-=======
-    n_const = 17.95  # [nps]
->>>>>>> fb9ef17f
-
     sampling = duration * 10
     time_list = np.linspace(0.00, duration, sampling)
     δ_rad_list = [0] * sampling
@@ -274,14 +269,9 @@
     duration = 100
     num_of_sampling = 10000
     time_list = np.linspace(0.00, duration, num_of_sampling)
-<<<<<<< HEAD
     n_const = 17.95  # [rps]
     npm_list = np.array([n_const for i in range(num_of_sampling)])
-=======
-    n_const = 17.95  # [nps]
-    nps_list = np.array([n_const for i in range(num_of_sampling)])
->>>>>>> fb9ef17f
-
+    
     δ_list, u_list, v_list, r_list, x_list, y_list, ψ_list = zigzag_test_mmg_3dof(
         basic_params,
         maneuvering_params,
@@ -338,13 +328,8 @@
     duration = 80
     num_of_sampling = 10000
     time_list = np.linspace(0.00, duration, num_of_sampling)
-<<<<<<< HEAD
     n_const = 17.95  # [rps]
     npm_list = np.array([n_const for i in range(num_of_sampling)])
-=======
-    n_const = 17.95  # [nps]
-    nps_list = np.array([n_const for i in range(num_of_sampling)])
->>>>>>> fb9ef17f
 
     δ_list, u_list, v_list, r_list, x_list, y_list, ψ_list = zigzag_test_mmg_3dof(
         basic_params,
